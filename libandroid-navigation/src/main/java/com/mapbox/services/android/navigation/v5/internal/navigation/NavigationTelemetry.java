package com.mapbox.services.android.navigation.v5.internal.navigation;

import android.app.Application;
import android.content.Context;
import android.location.Location;
import android.os.Build;

import androidx.annotation.NonNull;

import com.mapbox.android.core.location.LocationEngine;
import com.mapbox.android.telemetry.Event;
import com.mapbox.android.telemetry.TelemetryUtils;
import com.mapbox.api.directions.v5.models.DirectionsRoute;
import com.mapbox.core.constants.Constants;
import com.mapbox.core.utils.TextUtils;
import com.mapbox.geojson.Point;
import com.mapbox.geojson.utils.PolylineUtils;
import com.mapbox.services.android.navigation.BuildConfig;
import com.mapbox.services.android.navigation.v5.internal.exception.NavigationException;
import com.mapbox.services.android.navigation.v5.internal.location.MetricsLocation;
import com.mapbox.services.android.navigation.v5.internal.navigation.metrics.FeedbackEvent;
import com.mapbox.services.android.navigation.v5.internal.navigation.metrics.NavigationMetricListener;
import com.mapbox.services.android.navigation.v5.internal.navigation.metrics.RerouteEvent;
import com.mapbox.services.android.navigation.v5.internal.navigation.metrics.SessionState;
import com.mapbox.services.android.navigation.v5.internal.navigation.metrics.TelemetryEvent;
import com.mapbox.services.android.navigation.v5.internal.navigation.routeprogress.MetricsRouteProgress;
import com.mapbox.services.android.navigation.v5.navigation.MapboxNavigation;
import com.mapbox.services.android.navigation.v5.navigation.MapboxNavigationOptions;
import com.mapbox.services.android.navigation.v5.routeprogress.RouteProgress;
import com.mapbox.services.android.navigation.v5.internal.utils.RingBuffer;

import java.util.ArrayList;
import java.util.Arrays;
import java.util.Date;
import java.util.Iterator;
import java.util.List;
import java.util.Locale;
import java.util.Timer;
import java.util.TimerTask;
import java.util.concurrent.TimeUnit;

public class NavigationTelemetry implements NavigationMetricListener {

  private Context context;
  private static NavigationTelemetry instance;
  private boolean isInitialized = false;

  private static final String MAPBOX_NAVIGATION_SDK_IDENTIFIER = "mapbox-navigation-android";
  private static final String MAPBOX_NAVIGATION_UI_SDK_IDENTIFIER = "mapbox-navigation-ui-android";
  private static final String MOCK_PROVIDER = "com.mapbox.services.android.navigation.v5.location.replay"
    + ".ReplayRouteLocationEngine";
  private static final int TWENTY_SECOND_INTERVAL = 20;
  private static final int ONE_MINUTE_IN_MILLISECONDS = 1 * 60 * 1000;
  private static final int LOCATION_BUFFER_MAX_SIZE = 40;

  private final List<RerouteEvent> queuedRerouteEvents = new ArrayList<>();
  private final List<FeedbackEvent> queuedFeedbackEvents = new ArrayList<>();
  private MetricsRouteProgress metricProgress;
  private MetricsLocation metricLocation;
  private NavigationEventDispatcher eventDispatcher;
  private NavigationLifecycleMonitor lifecycleMonitor;
  private SessionState navigationSessionState;
  private RingBuffer<Location> locationBuffer;
  private Date lastRerouteDate;

  private boolean isOffRoute;
  private ElapsedTime routeRetrievalElapsedTime = null;
  private String routeRetrievalUuid = null;
  private BatteryChargeReporter batteryChargeReporter;
  private DepartEventFactory departEventFactory;
  private InitialGpsEventFactory gpsEventFactory = new InitialGpsEventFactory();

  private NavigationTelemetry() {
    locationBuffer = new RingBuffer<>(LOCATION_BUFFER_MAX_SIZE);
    metricLocation = new MetricsLocation(null);
    metricProgress = new MetricsRouteProgress(null);
    navigationSessionState = SessionState.builder().build();
  }

  /**
   * Primary access method (using singleton pattern)
   *
   * @return NavigationTelemetry
   */
  public static synchronized NavigationTelemetry getInstance() {
    if (instance == null) {
      instance = new NavigationTelemetry();
    }

    return instance;
  }

  @Override
  public void onRouteProgressUpdate(RouteProgress routeProgress) {
    this.metricProgress = new MetricsRouteProgress(routeProgress);
    updateLifecyclePercentages();
    navigationSessionState = departEventFactory.send(navigationSessionState, metricProgress, metricLocation);
  }

  @Override
  public void onOffRouteEvent(Location offRouteLocation) {
    if (!isOffRoute) {
      updateDistanceCompleted();
      queueRerouteEvent();
      isOffRoute = true;
    }
  }

  @Override
  public void onArrival(RouteProgress routeProgress) {
    // Update arrival time stamp
    navigationSessionState = navigationSessionState.toBuilder()
      .arrivalTimestamp(new Date())
      .tripIdentifier(TelemetryUtils.obtainUniversalUniqueIdentifier())
      .build();
    updateLifecyclePercentages();
    // Send arrival event
    NavigationMetricsWrapper.INSTANCE.arriveEvent(navigationSessionState,
      routeProgress, metricLocation.getLocation(), context);
  }

  public void initialize(@NonNull Context context, @NonNull String accessToken, MapboxNavigation navigation) {
    if (!isInitialized) {
      validateAccessToken(accessToken);
      DepartEventHandler departEventHandler = new DepartEventHandler(context);
      departEventFactory = new DepartEventFactory(departEventHandler);
      this.context = context;
      MapboxNavigationOptions options = navigation.options();
      NavigationMetricsWrapper.INSTANCE.init(context, accessToken, BuildConfig.MAPBOX_NAVIGATION_EVENTS_USER_AGENT,
        obtainSdkIdentifier(options));
      NavigationMetricsWrapper.INSTANCE.toggleLogging(options.isDebugLoggingEnabled());
      Event navTurnstileEvent = NavigationMetricsWrapper.INSTANCE.turnstileEvent();
      // TODO Check if we are sending two turnstile events (Maps and Nav) and if so, do we want to track them
      // separately?
<<<<<<< HEAD
      NavigationMetricsWrapper.push(navTurnstileEvent);
=======
      NavigationMetricsWrapper.INSTANCE.push(navTurnstileEvent);
      performanceMetadata = new MetadataBuilder().constructMetadata(context);
>>>>>>> 1625936a
      isInitialized = true;
    }
    initEventDispatcherListeners(navigation);
  }

  /**
   * Called when navigation is starting for the first time.
   * Initializes the {@link SessionState}.
   *
   * @param directionsRoute first route passed to navigation
   */
  public void startSession(DirectionsRoute directionsRoute, LocationEngine locationEngineName) {
    updateLocationEngineNameAndSimulation(locationEngineName);
    navigationSessionState = navigationSessionState.toBuilder()
      .sessionIdentifier(TelemetryUtils.obtainUniversalUniqueIdentifier())
      .tripIdentifier(TelemetryUtils.obtainUniversalUniqueIdentifier())
      .originalDirectionRoute(directionsRoute)
      .originalRequestIdentifier(directionsRoute.routeOptions().requestUuid())
      .requestIdentifier(directionsRoute.routeOptions().requestUuid())
      .currentDirectionRoute(directionsRoute)
      .eventRouteDistanceCompleted(0)
      .rerouteCount(0)
      .build();
    sendRouteRetrievalEventIfExists();
    fireOffBatteryScheduler();
    gpsEventFactory.navigationStarted(navigationSessionState.sessionIdentifier());
  }

  public void stopSession() {
    sendCancelEvent();
    gpsEventFactory.reset();
    resetDepartFactory();
  }

  /**
   * Called when a new {@link DirectionsRoute} is given in
   * {@link MapboxNavigation#startNavigation(DirectionsRoute)}.
   * <p>
   * At this point, navigation has already begun and the {@link SessionState}
   * needs to be updated.
   *
   * @param directionsRoute new route passed to {@link MapboxNavigation}
   */
  public void updateSessionRoute(DirectionsRoute directionsRoute) {
    SessionState.Builder navigationBuilder = navigationSessionState.toBuilder()
      .tripIdentifier(TelemetryUtils.obtainUniversalUniqueIdentifier());
    navigationBuilder.currentDirectionRoute(directionsRoute);
    eventDispatcher.addMetricEventListeners(this);

    if (isOffRoute) {
      // If we are off-route, update the reroute count
      navigationBuilder.rerouteCount(navigationSessionState.rerouteCount() + 1);
      boolean hasRouteOptions = directionsRoute.routeOptions() != null;
      navigationBuilder.requestIdentifier(hasRouteOptions ? directionsRoute.routeOptions().requestUuid() : null);
      navigationSessionState = navigationBuilder.build();
      updateLastRerouteEvent(directionsRoute);
      lastRerouteDate = new Date();
      isOffRoute = false;
    } else {
      // Not current off-route - update the session
      navigationSessionState = navigationBuilder.build();
    }
  }

  /**
   * Called during {@link NavigationTelemetry#initialize(Context, String, MapboxNavigation)}
   * and any time {@link MapboxNavigation} gets an updated location engine.
   */
  public void updateLocationEngineNameAndSimulation(LocationEngine locationEngine) {
    if (locationEngine != null) {
      String locationEngineName = locationEngine.getClass().getName();
      boolean isSimulationEnabled = locationEngineName.equals(MOCK_PROVIDER);
      navigationSessionState = navigationSessionState.toBuilder()
        .locationEngineName(locationEngineName)
        .mockLocation(isSimulationEnabled)
        .build();
    }
  }

  public void updateLocation(Context context, Location location) {
    gpsEventFactory.gpsReceived(MetadataBuilder.INSTANCE.getMetadata(context));
    metricLocation = new MetricsLocation(location);
    locationBuffer.addLast(location);
    checkRerouteQueue();
    checkFeedbackQueue();
  }

  /**
   * Creates a new {@link FeedbackEvent} and adds it to the queue
   * of events to be sent.
   *
   * @param feedbackType   defined in FeedbackEvent
   * @param description    optional String describing event
   * @param feedbackSource from either reroute or UI
   * @return String feedbackId to identify the event created if needed
   */
  public String recordFeedbackEvent(@FeedbackEvent.FeedbackType String feedbackType, String description,
                                    @FeedbackEvent.FeedbackSource String feedbackSource) {
    FeedbackEvent feedbackEvent = queueFeedbackEvent(feedbackType, description, feedbackSource);
    return feedbackEvent.getEventId();
  }

  /**
   * Updates an existing feedback event generated by {@link MapboxNavigation#recordFeedback(String, String, String)}.
   * <p>
   * Uses a feedback ID to find the correct event and then adjusts the feedbackType and description.
   *
   * @param feedbackId   generated from {@link MapboxNavigation#recordFeedback(String, String, String)}
   * @param feedbackType from list of set feedback types
   * @param description  an optional description to provide more detail about the feedback
   * @param screenshot   an optional encoded screenshot to provide more detail about the feedback
   */
  public void updateFeedbackEvent(String feedbackId, @FeedbackEvent.FeedbackType String feedbackType,
                                  String description, String screenshot) {
    // Find the event and send
    FeedbackEvent feedbackEvent = (FeedbackEvent) findQueuedTelemetryEvent(feedbackId);
    if (feedbackEvent != null) {
      feedbackEvent.setFeedbackType(feedbackType);
      feedbackEvent.setDescription(description);
      feedbackEvent.setScreenshot(screenshot);
    }
  }

  /**
   * Cancels an existing feedback event generated by {@link MapboxNavigation#recordFeedback(String, String, String)}.
   * <p>
   * Uses a feedback ID to find the correct event and then cancels it (will no longer be recorded).
   *
   * @param feedbackId generated from {@link MapboxNavigation#recordFeedback(String, String, String)}
   */
  public void cancelFeedback(String feedbackId) {
    // Find the event and remove it from the queue
    FeedbackEvent feedbackEvent = (FeedbackEvent) findQueuedTelemetryEvent(feedbackId);
    queuedFeedbackEvents.remove(feedbackEvent);
  }

  /**
   * Added once created in the {@link NavigationService}, this class
   * provides data regarding the {@link android.app.Activity} lifecycle.
   *
   * @param application to register the callbacks
   */
  void initializeLifecycleMonitor(Application application) {
    if (lifecycleMonitor == null) {
      lifecycleMonitor = new NavigationLifecycleMonitor(application);
    }
  }

  void endSession() {
    flushEventQueues();
    lifecycleMonitor = null;
    NavigationMetricsWrapper.INSTANCE.disable();
    isInitialized = false;
    cancelBatteryScheduler();
  }

  void routeRetrievalEvent(ElapsedTime elapsedTime, String routeUuid) {
    if (navigationSessionState != null && !navigationSessionState.sessionIdentifier().isEmpty()) {
      double time = elapsedTime.getElapsedTime();
<<<<<<< HEAD
      NavigationMetricsWrapper.routeRetrievalEvent(time, routeUuid,
        navigationSessionState.sessionIdentifier(), MetadataBuilder.INSTANCE.getMetadata(context));
=======
      NavigationMetricsWrapper.INSTANCE.routeRetrievalEvent(time, routeUuid,
        navigationSessionState.sessionIdentifier(), performanceMetadata);
>>>>>>> 1625936a
    } else {
      routeRetrievalElapsedTime = elapsedTime;
      routeRetrievalUuid = routeUuid;
    }
  }

  private void validateAccessToken(String accessToken) {
    if (TextUtils.isEmpty(accessToken) || (!accessToken.toLowerCase(Locale.US).startsWith("pk.")
      && !accessToken.toLowerCase(Locale.US).startsWith("sk."))) {
      throw new NavigationException("A valid access token must be passed in when first initializing"
        + " MapboxNavigation");
    }
  }

  private void initEventDispatcherListeners(MapboxNavigation navigation) {
    eventDispatcher = navigation.getEventDispatcher();
    eventDispatcher.addMetricEventListeners(this);
  }

  @NonNull
  private String obtainSdkIdentifier(MapboxNavigationOptions options) {
    String sdkIdentifier = MAPBOX_NAVIGATION_SDK_IDENTIFIER;
    if (options.isFromNavigationUi()) {
      sdkIdentifier = MAPBOX_NAVIGATION_UI_SDK_IDENTIFIER;
    }
    return sdkIdentifier;
  }

  private void sendRouteRetrievalEventIfExists() {
    if (routeRetrievalElapsedTime != null) {
      routeRetrievalEvent(routeRetrievalElapsedTime, routeRetrievalUuid);
      routeRetrievalElapsedTime = null;
      routeRetrievalUuid = null;
    }
  }

  private void sendCancelEvent() {
    if (navigationSessionState.startTimestamp() != null) {
      NavigationMetricsWrapper.INSTANCE.cancelEvent(
        navigationSessionState, metricProgress, metricLocation.getLocation(), context
      );
    }
  }

  private void flushEventQueues() {
    for (FeedbackEvent feedbackEvent : queuedFeedbackEvents) {
      sendFeedbackEvent(feedbackEvent);
    }
    for (RerouteEvent rerouteEvent : queuedRerouteEvents) {
      sendRerouteEvent(rerouteEvent);
    }
  }

  private void checkRerouteQueue() {
    Iterator<RerouteEvent> iterator = queuedRerouteEvents.listIterator();
    while (iterator.hasNext()) {
      RerouteEvent rerouteEvent = iterator.next();
      if (shouldSendEvent(rerouteEvent.getSessionState())) {
        sendRerouteEvent(rerouteEvent);
        iterator.remove();
      }
    }
  }

  private void checkFeedbackQueue() {
    Iterator<FeedbackEvent> iterator = queuedFeedbackEvents.listIterator();
    while (iterator.hasNext()) {
      FeedbackEvent feedbackEvent = iterator.next();
      if (shouldSendEvent(feedbackEvent.getSessionState())) {
        sendFeedbackEvent(feedbackEvent);
        iterator.remove();
      }
    }
  }

  private boolean shouldSendEvent(SessionState sessionState) {
    return dateDiff(sessionState.eventDate(), new Date(), TimeUnit.SECONDS) > TWENTY_SECOND_INTERVAL;
  }

  @NonNull
  private List<Location> createLocationListBeforeEvent(Date eventDate) {
    Location[] locations = locationBuffer.toArray(new Location[locationBuffer.size()]);
    // Create current list of dates
    List<Location> currentLocationList = Arrays.asList(locations);
    // Setup list for dates before the event
    List<Location> locationsBeforeEvent = new ArrayList<>();
    // Add any events before the event date
    for (Location location : currentLocationList) {
      Date locationDate = new Date(location.getTime());
      if (locationDate.before(eventDate)) {
        locationsBeforeEvent.add(location);
      }
    }
    return locationsBeforeEvent;
  }

  @NonNull
  private List<Location> createLocationListAfterEvent(Date eventDate) {
    Location[] locations = locationBuffer.toArray(new Location[locationBuffer.size()]);
    // Create current list of dates
    List<Location> currentLocationList = Arrays.asList(locations);
    // Setup list for dates after the event
    List<Location> locationsAfterEvent = new ArrayList<>();
    // Add any events after the event date
    for (Location location : currentLocationList) {
      Date locationDate = new Date(location.getTime());
      if (locationDate.after(eventDate)) {
        locationsAfterEvent.add(location);
      }
    }
    return locationsAfterEvent;
  }

  private void updateDistanceCompleted() {
    double currentDistanceCompleted = navigationSessionState.eventRouteDistanceCompleted()
      + metricProgress.getDistanceTraveled();
    navigationSessionState = navigationSessionState.toBuilder()
      .eventRouteDistanceCompleted(currentDistanceCompleted)
      .build();
  }

  private void queueRerouteEvent() {
    updateLifecyclePercentages();
    // Create a new session state given the current navigation session
    Date eventDate = new Date();
    SessionState rerouteEventSessionState = navigationSessionState.toBuilder()
      .eventDate(eventDate)
      .eventRouteProgress(metricProgress)
      .eventLocation(metricLocation.getLocation())
      .secondsSinceLastReroute(getSecondsSinceLastReroute(eventDate))
      .build();

    RerouteEvent rerouteEvent = new RerouteEvent(rerouteEventSessionState);
    queuedRerouteEvents.add(rerouteEvent);
  }

  @NonNull
  private FeedbackEvent queueFeedbackEvent(@FeedbackEvent.FeedbackType String feedbackType,
                                           String description, @FeedbackEvent.FeedbackSource String feedbackSource) {
    updateLifecyclePercentages();
    // Distance completed = previous distance completed + current RouteProgress distance traveled
    double distanceCompleted = navigationSessionState.eventRouteDistanceCompleted()
      + metricProgress.getDistanceTraveled();

    // Create a new session state given the current navigation session
    SessionState feedbackEventSessionState = navigationSessionState.toBuilder()
      .eventDate(new Date())
      .eventRouteProgress(metricProgress)
      .eventRouteDistanceCompleted(distanceCompleted)
      .eventLocation(metricLocation.getLocation())
      .build();

    FeedbackEvent feedbackEvent = new FeedbackEvent(feedbackEventSessionState, feedbackSource);
    feedbackEvent.setDescription(description);
    feedbackEvent.setFeedbackType(feedbackType);
    queuedFeedbackEvents.add(feedbackEvent);
    return feedbackEvent;
  }

  private void sendRerouteEvent(RerouteEvent rerouteEvent) {
    // If there isn't an updated geometry, don't send
    if (rerouteEvent.getNewRouteGeometry() == null
      || rerouteEvent.getSessionState().startTimestamp() == null) {
      return;
    }
    // Create arrays with locations from before / after the reroute occurred
    List<Location> beforeLocations = createLocationListBeforeEvent(rerouteEvent.getSessionState().eventDate());
    List<Location> afterLocations = createLocationListAfterEvent(rerouteEvent.getSessionState().eventDate());
    // Update session state with locations after feedback
    SessionState rerouteSessionState = rerouteEvent.getSessionState().toBuilder()
      .beforeEventLocations(beforeLocations)
      .afterEventLocations(afterLocations)
      .build();
    // Set the updated session state
    rerouteEvent.setRerouteSessionState(rerouteSessionState);

    NavigationMetricsWrapper.INSTANCE.rerouteEvent(rerouteEvent, metricProgress,
      rerouteEvent.getSessionState().eventLocation(), context);
  }

  private void sendFeedbackEvent(FeedbackEvent feedbackEvent) {
    if (feedbackEvent.getSessionState().startTimestamp() == null) {
      return;
    }
    // Create arrays with locations from before / after the reroute occurred
    List<Location> beforeLocations = createLocationListBeforeEvent(feedbackEvent.getSessionState().eventDate());
    List<Location> afterLocations = createLocationListAfterEvent(feedbackEvent.getSessionState().eventDate());
    // Update session state with locations after feedback
    SessionState feedbackSessionState = feedbackEvent.getSessionState().toBuilder()
      .beforeEventLocations(beforeLocations)
      .afterEventLocations(afterLocations)
      .build();

    NavigationMetricsWrapper.INSTANCE.feedbackEvent(feedbackSessionState, metricProgress,
      feedbackEvent.getSessionState().eventLocation(), feedbackEvent.getDescription(),
      feedbackEvent.getFeedbackType(), feedbackEvent.getScreenshot(), feedbackEvent.getFeedbackSource(), context);
  }

  private long dateDiff(Date firstDate, Date secondDate, TimeUnit timeUnit) {
    long diffInMillis = secondDate.getTime() - firstDate.getTime();
    return timeUnit.convert(diffInMillis, TimeUnit.MILLISECONDS);
  }

  private TelemetryEvent findQueuedTelemetryEvent(String eventId) {
    for (FeedbackEvent feedbackEvent : queuedFeedbackEvents) {
      if (feedbackEvent.getEventId().equals(eventId)) {
        return feedbackEvent;
      }
    }
    for (RerouteEvent rerouteEvent : queuedRerouteEvents) {
      if (rerouteEvent.getEventId().equals(eventId)) {
        return rerouteEvent;
      }
    }
    return null;
  }

  private void updateLifecyclePercentages() {
    if (lifecycleMonitor != null) {
      navigationSessionState = navigationSessionState.toBuilder()
        .percentInForeground(lifecycleMonitor.obtainForegroundPercentage())
        .percentInPortrait(lifecycleMonitor.obtainPortraitPercentage())
        .build();
    }
  }

  private void updateLastRerouteEvent(DirectionsRoute newDirectionsRoute) {
    if (!queuedRerouteEvents.isEmpty()) {
      RerouteEvent rerouteEvent = queuedRerouteEvents.get(queuedRerouteEvents.size() - 1);
      List<Point> geometryPositions = PolylineUtils.decode(newDirectionsRoute.geometry(), Constants.PRECISION_6);
      PolylineUtils.encode(geometryPositions, Constants.PRECISION_5);
      rerouteEvent.setNewRouteGeometry(PolylineUtils.encode(geometryPositions, Constants.PRECISION_5));
      int newDistanceRemaining = newDirectionsRoute.distance() == null ? 0 : newDirectionsRoute.distance().intValue();
      rerouteEvent.setNewDistanceRemaining(newDistanceRemaining);
      int newDurationRemaining = newDirectionsRoute.duration() == null ? 0 : newDirectionsRoute.duration().intValue();
      rerouteEvent.setNewDurationRemaining(newDurationRemaining);
    }
  }

  private int getSecondsSinceLastReroute(Date eventDate) {
    int seconds = -1;
    if (lastRerouteDate == null) {
      return seconds;
    } else {
      long millisSinceLastReroute = eventDate.getTime() - lastRerouteDate.getTime();
      return (int) TimeUnit.MILLISECONDS.toSeconds(millisSinceLastReroute);
    }
  }

  private void fireOffBatteryScheduler() {
    Timer batteryTimer = new Timer();
    TimerTask batteryTask = new TimerTask() {
      @Override
      public void run() {
        BatteryEvent batteryEvent = buildBatteryEvent();
        NavigationMetricsWrapper.INSTANCE.push(batteryEvent);
      }
    };
    batteryChargeReporter = new BatteryChargeReporter(batteryTimer, batteryTask);
    batteryChargeReporter.scheduleAt(ONE_MINUTE_IN_MILLISECONDS);
  }

  private BatteryEvent buildBatteryEvent() {
    SdkVersionChecker currentSdkVersionChecker = new SdkVersionChecker(Build.VERSION.SDK_INT);
    BatteryMonitor batteryMonitor = new BatteryMonitor(currentSdkVersionChecker);
    float batteryPercentage = batteryMonitor.obtainPercentage(context);
    boolean isPluggedIn = batteryMonitor.isPluggedIn(context);
    return new BatteryEvent(navigationSessionState.sessionIdentifier(), batteryPercentage,
      isPluggedIn, MetadataBuilder.INSTANCE.getMetadata(context));
  }

  private void resetDepartFactory() {
    if (departEventFactory != null) {
      departEventFactory.reset();
    }
  }

  private void cancelBatteryScheduler() {
    if (batteryChargeReporter != null) {
      batteryChargeReporter.stop();
    }
  }
}<|MERGE_RESOLUTION|>--- conflicted
+++ resolved
@@ -115,7 +115,7 @@
       .build();
     updateLifecyclePercentages();
     // Send arrival event
-    NavigationMetricsWrapper.INSTANCE.arriveEvent(navigationSessionState,
+    NavigationMetricsWrapper.arriveEvent(navigationSessionState,
       routeProgress, metricLocation.getLocation(), context);
   }
 
@@ -126,18 +126,13 @@
       departEventFactory = new DepartEventFactory(departEventHandler);
       this.context = context;
       MapboxNavigationOptions options = navigation.options();
-      NavigationMetricsWrapper.INSTANCE.init(context, accessToken, BuildConfig.MAPBOX_NAVIGATION_EVENTS_USER_AGENT,
+      NavigationMetricsWrapper.init(context, accessToken, BuildConfig.MAPBOX_NAVIGATION_EVENTS_USER_AGENT,
         obtainSdkIdentifier(options));
-      NavigationMetricsWrapper.INSTANCE.toggleLogging(options.isDebugLoggingEnabled());
-      Event navTurnstileEvent = NavigationMetricsWrapper.INSTANCE.turnstileEvent();
+      NavigationMetricsWrapper.toggleLogging(options.isDebugLoggingEnabled());
+      Event navTurnstileEvent = NavigationMetricsWrapper.turnstileEvent();
       // TODO Check if we are sending two turnstile events (Maps and Nav) and if so, do we want to track them
       // separately?
-<<<<<<< HEAD
       NavigationMetricsWrapper.push(navTurnstileEvent);
-=======
-      NavigationMetricsWrapper.INSTANCE.push(navTurnstileEvent);
-      performanceMetadata = new MetadataBuilder().constructMetadata(context);
->>>>>>> 1625936a
       isInitialized = true;
     }
     initEventDispatcherListeners(navigation);
@@ -289,7 +284,7 @@
   void endSession() {
     flushEventQueues();
     lifecycleMonitor = null;
-    NavigationMetricsWrapper.INSTANCE.disable();
+    NavigationMetricsWrapper.disable();
     isInitialized = false;
     cancelBatteryScheduler();
   }
@@ -297,13 +292,8 @@
   void routeRetrievalEvent(ElapsedTime elapsedTime, String routeUuid) {
     if (navigationSessionState != null && !navigationSessionState.sessionIdentifier().isEmpty()) {
       double time = elapsedTime.getElapsedTime();
-<<<<<<< HEAD
       NavigationMetricsWrapper.routeRetrievalEvent(time, routeUuid,
         navigationSessionState.sessionIdentifier(), MetadataBuilder.INSTANCE.getMetadata(context));
-=======
-      NavigationMetricsWrapper.INSTANCE.routeRetrievalEvent(time, routeUuid,
-        navigationSessionState.sessionIdentifier(), performanceMetadata);
->>>>>>> 1625936a
     } else {
       routeRetrievalElapsedTime = elapsedTime;
       routeRetrievalUuid = routeUuid;
@@ -342,7 +332,7 @@
 
   private void sendCancelEvent() {
     if (navigationSessionState.startTimestamp() != null) {
-      NavigationMetricsWrapper.INSTANCE.cancelEvent(
+      NavigationMetricsWrapper.cancelEvent(
         navigationSessionState, metricProgress, metricLocation.getLocation(), context
       );
     }
@@ -480,7 +470,7 @@
     // Set the updated session state
     rerouteEvent.setRerouteSessionState(rerouteSessionState);
 
-    NavigationMetricsWrapper.INSTANCE.rerouteEvent(rerouteEvent, metricProgress,
+    NavigationMetricsWrapper.rerouteEvent(rerouteEvent, metricProgress,
       rerouteEvent.getSessionState().eventLocation(), context);
   }
 
@@ -497,7 +487,7 @@
       .afterEventLocations(afterLocations)
       .build();
 
-    NavigationMetricsWrapper.INSTANCE.feedbackEvent(feedbackSessionState, metricProgress,
+    NavigationMetricsWrapper.feedbackEvent(feedbackSessionState, metricProgress,
       feedbackEvent.getSessionState().eventLocation(), feedbackEvent.getDescription(),
       feedbackEvent.getFeedbackType(), feedbackEvent.getScreenshot(), feedbackEvent.getFeedbackSource(), context);
   }
@@ -559,7 +549,7 @@
       @Override
       public void run() {
         BatteryEvent batteryEvent = buildBatteryEvent();
-        NavigationMetricsWrapper.INSTANCE.push(batteryEvent);
+        NavigationMetricsWrapper.push(batteryEvent);
       }
     };
     batteryChargeReporter = new BatteryChargeReporter(batteryTimer, batteryTask);
